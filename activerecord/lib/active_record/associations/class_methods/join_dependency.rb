require 'active_record/associations/class_methods/join_dependency/join_part'
require 'active_record/associations/class_methods/join_dependency/join_base'
require 'active_record/associations/class_methods/join_dependency/join_association'

module ActiveRecord
  module Associations
    module ClassMethods
      class JoinDependency # :nodoc:
<<<<<<< HEAD
        attr_reader :join_parts, :reflections, :alias_tracker
=======
        attr_reader :join_parts, :reflections, :table_aliases, :active_record
>>>>>>> 30744397

        def initialize(base, associations, joins)
          @active_record         = base
          @table_joins           = joins
          @join_parts            = [JoinBase.new(base)]
          @associations          = {}
          @reflections           = []
<<<<<<< HEAD
          @alias_tracker         = AliasTracker.new(joins)
          @alias_tracker.aliased_name_for(base.table_name) # Updates the count for base.table_name to 1
=======
          @table_aliases         = Hash.new do |h,name|
            h[name] = count_aliases_from_table_joins(name.downcase)
          end
          @table_aliases[base.table_name] = 1
>>>>>>> 30744397
          build(associations)
        end

        def graft(*associations)
          associations.each do |association|
            join_associations.detect {|a| association == a} ||
              build(association.reflection.name, association.find_parent_in(self) || join_base, association.join_type)
          end
          self
        end

        def join_associations
          join_parts.last(join_parts.length - 1)
        end

        def join_base
          join_parts.first
        end

        def columns
          join_parts.collect { |join_part|
            table = join_part.aliased_table
            join_part.column_names_with_alias.collect{ |column_name, aliased_name|
              table[column_name].as Arel.sql(aliased_name)
            }
          }.flatten
        end

<<<<<<< HEAD
=======
        def count_aliases_from_table_joins(name)
          return 0 if !@table_joins || Arel::Table === @table_joins

          # quoted_name should be downcased as some database adapters (Oracle) return quoted name in uppercase
          quoted_name = active_record.connection.quote_table_name(name).downcase

          @table_joins.grep(Arel::Nodes::Join).map { |join|
            right = join.right
            case right
            when Arel::Table
              right.name.downcase == name ? 1 : 0
            when String
              # Table names + table aliases
              right.downcase.scan(
                /join(?:\s+\w+)?\s+(\S+\s+)?#{quoted_name}\son/
              ).size
            else
              0
            end
          }.sum
        end

>>>>>>> 30744397
        def instantiate(rows)
          primary_key = join_base.aliased_primary_key
          parents = {}

          records = rows.map { |model|
            primary_id = model[primary_key]
            parent = parents[primary_id] ||= join_base.instantiate(model)
            construct(parent, @associations, join_associations, model)
            parent
          }.uniq

          remove_duplicate_results!(active_record, records, @associations)
          records
        end

        def remove_duplicate_results!(base, records, associations)
          case associations
          when Symbol, String
            reflection = base.reflections[associations]
            remove_uniq_by_reflection(reflection, records)
          when Array
            associations.each do |association|
              remove_duplicate_results!(base, records, association)
            end
          when Hash
            associations.keys.each do |name|
              reflection = base.reflections[name]
              remove_uniq_by_reflection(reflection, records)

              parent_records = []
              records.each do |record|
                if descendant = record.send(reflection.name)
                  if reflection.collection?
                    parent_records.concat descendant.target.uniq
                  else
                    parent_records << descendant
                  end
                end
              end

              remove_duplicate_results!(reflection.klass, parent_records, associations[name]) unless parent_records.empty?
            end
          end
        end

        protected

        def cache_joined_association(association)
          associations = []
          parent = association.parent
          while parent != join_base
            associations.unshift(parent.reflection.name)
            parent = parent.parent
          end
          ref = @associations
          associations.each do |key|
            ref = ref[key]
          end
          ref[association.reflection.name] ||= {}
        end

        def build(associations, parent = nil, join_type = Arel::InnerJoin)
          parent ||= join_parts.last
          case associations
          when Symbol, String
            reflection = parent.reflections[associations.to_s.intern] or
            raise ConfigurationError, "Association named '#{ associations }' was not found; perhaps you misspelled it?"
            unless join_association = find_join_association(reflection, parent)
              @reflections << reflection
              join_association = build_join_association(reflection, parent)
              join_association.join_type = join_type
              @join_parts << join_association
              cache_joined_association(join_association)
            end
            join_association
          when Array
            associations.each do |association|
              build(association, parent, join_type)
            end
          when Hash
            associations.keys.sort_by { |a| a.to_s }.each do |name|
              join_association = build(name, parent, join_type)
              build(associations[name], join_association, join_type)
            end
          else
            raise ConfigurationError, associations.inspect
          end
        end

        def find_join_association(name_or_reflection, parent)
          if String === name_or_reflection
            name_or_reflection = name_or_reflection.to_sym
          end

          join_associations.detect { |j|
            j.reflection == name_or_reflection && j.parent == parent
          }
        end

        def remove_uniq_by_reflection(reflection, records)
          if reflection && reflection.collection?
            records.each { |record| record.send(reflection.name).target.uniq! }
          end
        end

        def build_join_association(reflection, parent)
          JoinAssociation.new(reflection, self, parent)
        end

        def construct(parent, associations, join_parts, row)
          case associations
          when Symbol, String
            name = associations.to_s

            join_part = join_parts.detect { |j|
              j.reflection.name.to_s == name &&
                j.parent_table_name    == parent.class.table_name }

              raise(ConfigurationError, "No such association") unless join_part

              join_parts.delete(join_part)
              construct_association(parent, join_part, row)
          when Array
            associations.each do |association|
              construct(parent, association, join_parts, row)
            end
          when Hash
            associations.sort_by { |k,_| k.to_s }.each do |name, assoc|
              association = construct(parent, name, join_parts, row)
              construct(association, assoc, join_parts, row) if association
            end
          else
            raise ConfigurationError, associations.inspect
          end
        end

        def construct_association(record, join_part, row)
          return if record.id.to_s != join_part.parent.record_id(row).to_s

          macro = join_part.reflection.macro
          if macro == :has_one
            return if record.instance_variable_defined?("@#{join_part.reflection.name}")
            association = join_part.instantiate(row) unless row[join_part.aliased_primary_key].nil?
            set_target_and_inverse(join_part, association, record)
          else
            return if row[join_part.aliased_primary_key].nil?
            association = join_part.instantiate(row)
            case macro
            when :has_many, :has_and_belongs_to_many
              collection = record.send(join_part.reflection.name)
              collection.loaded
              collection.target.push(association)
              collection.__send__(:set_inverse_instance, association, record)
            when :belongs_to
              set_target_and_inverse(join_part, association, record)
            else
              raise ConfigurationError, "unknown macro: #{join_part.reflection.macro}"
            end
          end
          association
        end

        def set_target_and_inverse(join_part, association, record)
          association_proxy = record.send("set_#{join_part.reflection.name}_target", association)
          association_proxy.__send__(:set_inverse_instance, association, record)
        end
      end
    end
  end
end<|MERGE_RESOLUTION|>--- conflicted
+++ resolved
@@ -6,27 +6,16 @@
   module Associations
     module ClassMethods
       class JoinDependency # :nodoc:
-<<<<<<< HEAD
-        attr_reader :join_parts, :reflections, :alias_tracker
-=======
-        attr_reader :join_parts, :reflections, :table_aliases, :active_record
->>>>>>> 30744397
+        attr_reader :join_parts, :reflections, :alias_tracker, :active_record
 
         def initialize(base, associations, joins)
-          @active_record         = base
-          @table_joins           = joins
-          @join_parts            = [JoinBase.new(base)]
-          @associations          = {}
-          @reflections           = []
-<<<<<<< HEAD
-          @alias_tracker         = AliasTracker.new(joins)
+          @active_record = base
+          @table_joins   = joins
+          @join_parts    = [JoinBase.new(base)]
+          @associations  = {}
+          @reflections   = []
+          @alias_tracker = AliasTracker.new(joins)
           @alias_tracker.aliased_name_for(base.table_name) # Updates the count for base.table_name to 1
-=======
-          @table_aliases         = Hash.new do |h,name|
-            h[name] = count_aliases_from_table_joins(name.downcase)
-          end
-          @table_aliases[base.table_name] = 1
->>>>>>> 30744397
           build(associations)
         end
 
@@ -55,31 +44,6 @@
           }.flatten
         end
 
-<<<<<<< HEAD
-=======
-        def count_aliases_from_table_joins(name)
-          return 0 if !@table_joins || Arel::Table === @table_joins
-
-          # quoted_name should be downcased as some database adapters (Oracle) return quoted name in uppercase
-          quoted_name = active_record.connection.quote_table_name(name).downcase
-
-          @table_joins.grep(Arel::Nodes::Join).map { |join|
-            right = join.right
-            case right
-            when Arel::Table
-              right.name.downcase == name ? 1 : 0
-            when String
-              # Table names + table aliases
-              right.downcase.scan(
-                /join(?:\s+\w+)?\s+(\S+\s+)?#{quoted_name}\son/
-              ).size
-            else
-              0
-            end
-          }.sum
-        end
-
->>>>>>> 30744397
         def instantiate(rows)
           primary_key = join_base.aliased_primary_key
           parents = {}
