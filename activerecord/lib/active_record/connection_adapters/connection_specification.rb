--- conflicted
+++ resolved
@@ -235,45 +235,8 @@
           spec
         end
 
-<<<<<<< HEAD
-        def resolve_string_connection(spec) # :nodoc:
-          config  = URI.parse spec
-          adapter = config.scheme
-          adapter = "postgresql" if adapter == "postgres"
-
-          database = if adapter == 'sqlite3'
-                       if '/:memory:' == config.path
-                         ':memory:'
-                       else
-                         config.path
-                       end
-                     else
-                       config.path.sub(%r{^/},StringPool::EMPTY)
-                     end
-
-          spec = { "adapter"  => adapter,
-                   "username" => config.user,
-                   "password" => config.password,
-                   "port"     => config.port,
-                   "database" => database,
-                   "host"     => config.host }
-
-          spec.reject!{ |_,value| value.blank? }
-
-          uri_parser = URI::Parser.new
-
-          spec.map { |key,value| spec[key] = uri_parser.unescape(value) if value.is_a?(String) }
-
-          if config.query
-            options = Hash[config.query.split("&").map{ |pair| pair.split("=") }]
-            spec.merge!(options)
-          end
-
-          spec
-=======
         def resolve_string_connection(url)
           ConnectionUrlResolver.new(url).to_hash
->>>>>>> 5aa86986
         end
       end
     end
