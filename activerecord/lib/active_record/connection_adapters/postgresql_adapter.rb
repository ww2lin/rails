--- conflicted
+++ resolved
@@ -141,6 +141,9 @@
           # Arrays
           when /\A'(.*)'::"?\D+"?\[\]\z/
             $1
+          # Hstore
+          when /\A'(.*)'::hstore\z/
+            $1
           # Object identifier types
           when /\A-?\d+\z/
             $1
@@ -151,74 +154,12 @@
         end
       end
 
-<<<<<<< HEAD
       private
       def extract_limit(sql_type)
         case sql_type
         when /^bigint/i;    8
         when /^smallint/i;  2
         else super
-=======
-        # Extracts the value from a PostgreSQL column default definition.
-        def self.extract_value_from_default(default)
-          # This is a performance optimization for Ruby 1.9.2 in development.
-          # If the value is nil, we return nil straight away without checking
-          # the regular expressions. If we check each regular expression,
-          # Regexp#=== will call NilClass#to_str, which will trigger
-          # method_missing (defined by whiny nil in ActiveSupport) which
-          # makes this method very very slow.
-          return default unless default
-
-          case default
-            # Numeric types
-            when /\A\(?(-?\d+(\.\d*)?\)?)\z/
-              $1
-            # Character types
-            when /\A'(.*)'::(?:character varying|bpchar|text)\z/m
-              $1
-            # Character types (8.1 formatting)
-            when /\AE'(.*)'::(?:character varying|bpchar|text)\z/m
-              $1.gsub(/\\(\d\d\d)/) { $1.oct.chr }
-            # Binary data types
-            when /\A'(.*)'::bytea\z/m
-              $1
-            # Date/time types
-            when /\A'(.+)'::(?:time(?:stamp)? with(?:out)? time zone|date)\z/
-              $1
-            when /\A'(.*)'::interval\z/
-              $1
-            # Boolean type
-            when 'true'
-              true
-            when 'false'
-              false
-            # Geometric types
-            when /\A'(.*)'::(?:point|line|lseg|box|"?path"?|polygon|circle)\z/
-              $1
-            # Network address types
-            when /\A'(.*)'::(?:cidr|inet|macaddr)\z/
-              $1
-            # Bit string types
-            when /\AB'(.*)'::"?bit(?: varying)?"?\z/
-              $1
-            # XML type
-            when /\A'(.*)'::xml\z/m
-              $1
-            # Arrays
-            when /\A'(.*)'::"?\D+"?\[\]\z/
-              $1
-            # Hstore
-            when /\A'(.*)'::hstore\z/
-              $1
-            # Object identifier types
-            when /\A-?\d+\z/
-              $1
-            else
-              # Anything else is blank, some user type, or some function
-              # and we can't know the value of that, so return nil.
-              nil
-          end
->>>>>>> 2dd01782
         end
       end
 
